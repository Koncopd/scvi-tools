import inspect
import logging
import warnings
from functools import partial
from typing import Dict, Iterable, Optional, Sequence, Union

import numpy as np
import pandas as pd
import torch
from anndata import AnnData

from scvi import _CONSTANTS
from scvi._compat import Literal
from scvi._docs import doc_differential_expression
from scvi._utils import _doc_params

from .._utils import (
    _get_batch_code_from_category,
    _get_var_names_from_setup_anndata,
    scrna_raw_counts_properties,
)
from ._utils import _de_core

logger = logging.getLogger(__name__)

Number = Union[int, float]


class RNASeqMixin:
    """General purpose methods for RNA-seq analysis."""

    def _get_transform_batch_gen_kwargs(self, batch):
        if "transform_batch" in inspect.signature(self.module.generative).parameters:
            return dict(transform_batch=batch)
        else:
            raise NotImplementedError(
                "Transforming batches is not implemented for this model."
            )

    @torch.no_grad()
    def get_normalized_expression(
        self,
        adata: Optional[AnnData] = None,
        indices: Optional[Sequence[int]] = None,
        transform_batch: Optional[Sequence[Union[Number, str]]] = None,
        gene_list: Optional[Sequence[str]] = None,
        library_size: Union[float, Literal["latent"]] = 1,
        n_samples: int = 1,
        n_samples_overall: int = None,
        batch_size: Optional[int] = None,
        return_mean: bool = True,
        return_numpy: Optional[bool] = None,
    ) -> Union[np.ndarray, pd.DataFrame]:
        r"""
        Returns the normalized (decoded) gene expression.

        This is denoted as :math:`\rho_n` in the scVI paper.

        Parameters
        ----------
        adata
            AnnData object with equivalent structure to initial AnnData. If `None`, defaults to the
            AnnData object used to initialize the model.
        indices
            Indices of cells in adata to use. If `None`, all cells are used.
        transform_batch
            Batch to condition on.
            If transform_batch is:

            - None, then real observed batch is used.
            - int, then batch transform_batch is used.
        gene_list
            Return frequencies of expression for a subset of genes.
            This can save memory when working with large datasets and few genes are
            of interest.
        library_size
            Scale the expression frequencies to a common library size.
            This allows gene expression levels to be interpreted on a common scale of relevant
            magnitude. If set to `"latent"`, use the latent libary size.
        n_samples
            Number of posterior samples to use for estimation.
        batch_size
            Minibatch size for data loading into model. Defaults to `scvi.settings.batch_size`.
        return_mean
            Whether to return the mean of the samples.
        return_numpy
            Return a :class:`~numpy.ndarray` instead of a :class:`~pandas.DataFrame`. DataFrame includes
            gene names as columns. If either `n_samples=1` or `return_mean=True`, defaults to `False`.
            Otherwise, it defaults to `True`.

        Returns
        -------
        If `n_samples` > 1 and `return_mean` is False, then the shape is `(samples, cells, genes)`.
        Otherwise, shape is `(cells, genes)`. In this case, return type is :class:`~pandas.DataFrame` unless `return_numpy` is True.
        """
        adata = self._validate_anndata(adata)
        if indices is None:
            indices = np.arange(adata.n_obs)
        if n_samples_overall is not None:
            indices = np.random.choice(indices, n_samples_overall)
        scdl = self._make_data_loader(
            adata=adata, indices=indices, batch_size=batch_size
        )

        transform_batch = _get_batch_code_from_category(adata, transform_batch)

        if gene_list is None:
            gene_mask = slice(None)
        else:
            all_genes = _get_var_names_from_setup_anndata(adata)
            gene_mask = [True if gene in gene_list else False for gene in all_genes]

        if n_samples > 1 and return_mean is False:
            if return_numpy is False:
                warnings.warn(
                    "return_numpy must be True if n_samples > 1 and return_mean is False, returning np.ndarray"
                )
            return_numpy = True
        if library_size == "latent":
            generative_output_key = "px_rate"
            scaling = 1
        else:
            generative_output_key = "px_scale"
            scaling = library_size

        exprs = []
        for tensors in scdl:
            per_batch_exprs = []
            for batch in transform_batch:
                generative_kwargs = self._get_transform_batch_gen_kwargs(batch)
                inference_kwargs = dict(n_samples=n_samples)
                _, generative_outputs = self.module.forward(
                    tensors=tensors,
                    inference_kwargs=inference_kwargs,
                    generative_kwargs=generative_kwargs,
                    compute_loss=False,
                )
                output = generative_outputs[generative_output_key]
                output = output[..., gene_mask]
                output *= scaling
                output = output.cpu().numpy()
                per_batch_exprs.append(output)
            per_batch_exprs = np.stack(
                per_batch_exprs
            )  # shape is (len(transform_batch) x batch_size x n_var)
            exprs += [per_batch_exprs.mean(0)]

        if n_samples > 1:
            # The -2 axis correspond to cells.
            exprs = np.concatenate(exprs, axis=-2)
        else:
            exprs = np.concatenate(exprs, axis=0)
        if n_samples > 1 and return_mean:
            exprs = exprs.mean(0)

        if return_numpy is None or return_numpy is False:
            return pd.DataFrame(
                exprs,
                columns=adata.var_names[gene_mask],
                index=adata.obs_names[indices],
            )
        else:
            return exprs

    @_doc_params(
        doc_differential_expression=doc_differential_expression,
    )
    def differential_expression(
        self,
        adata: Optional[AnnData] = None,
        groupby: Optional[str] = None,
        group1: Optional[Iterable[str]] = None,
        group2: Optional[str] = None,
        idx1: Optional[Union[Sequence[int], Sequence[bool], str]] = None,
        idx2: Optional[Union[Sequence[int], Sequence[bool], str]] = None,
        mode: Literal["vanilla", "change"] = "change",
        delta: float = 0.25,
        batch_size: Optional[int] = None,
        all_stats: bool = True,
        batch_correction: bool = False,
        batchid1: Optional[Iterable[str]] = None,
        batchid2: Optional[Iterable[str]] = None,
        fdr_target: float = 0.05,
        silent: bool = False,
        **kwargs,
    ) -> pd.DataFrame:
        r"""
        A unified method for differential expression analysis.

        Implements `"vanilla"` DE [Lopez18]_ and `"change"` mode DE [Boyeau19]_.

        Parameters
        ----------
        {doc_differential_expression}
        **kwargs
            Keyword args for :func:`scvi.utils.DifferentialComputation.get_bayes_factors`

        Returns
        -------
        Differential expression DataFrame.
        """
        adata = self._validate_anndata(adata)

        col_names = _get_var_names_from_setup_anndata(adata)
        model_fn = partial(
            self.get_normalized_expression,
            return_numpy=True,
            n_samples=1,
            batch_size=batch_size,
        )
        result = _de_core(
            adata,
            model_fn,
            groupby,
            group1,
            group2,
            idx1,
            idx2,
            all_stats,
            scrna_raw_counts_properties,
            col_names,
            mode,
            batchid1,
            batchid2,
            delta,
            batch_correction,
            fdr_target,
            silent,
            **kwargs,
        )

        return result

    @torch.no_grad()
    def posterior_predictive_sample(
        self,
        adata: Optional[AnnData] = None,
        indices: Optional[Sequence[int]] = None,
        n_samples: int = 1,
        gene_list: Optional[Sequence[str]] = None,
        batch_size: Optional[int] = None,
    ) -> np.ndarray:
        r"""
        Generate observation samples from the posterior predictive distribution.

        The posterior predictive distribution is written as :math:`p(\hat{x} \mid x)`.

        Parameters
        ----------
        adata
            AnnData object with equivalent structure to initial AnnData. If `None`, defaults to the
            AnnData object used to initialize the model.
        indices
            Indices of cells in adata to use. If `None`, all cells are used.
        n_samples
            Number of samples for each cell.
        gene_list
            Names of genes of interest.
        batch_size
            Minibatch size for data loading into model. Defaults to `scvi.settings.batch_size`.

        Returns
        -------
        x_new : :py:class:`torch.Tensor`
            tensor with shape (n_cells, n_genes, n_samples)
        """
        if self.module.gene_likelihood not in ["zinb", "nb", "poisson"]:
            raise ValueError("Invalid gene_likelihood.")

        adata = self._validate_anndata(adata)
        scdl = self._make_data_loader(
            adata=adata, indices=indices, batch_size=batch_size
        )

        if indices is None:
            indices = np.arange(adata.n_obs)

        if gene_list is None:
            gene_mask = slice(None)
        else:
            all_genes = _get_var_names_from_setup_anndata(adata)
            gene_mask = [True if gene in gene_list else False for gene in all_genes]

        x_new = []
        for tensors in scdl:
            samples = self.module.sample(tensors, n_samples=n_samples)
            if gene_list is not None:
                samples = samples[:, gene_mask, ...]
            x_new.append(samples)

        x_new = torch.cat(x_new)  # Shape (n_cells, n_genes, n_samples)

        return x_new.numpy()

    @torch.no_grad()
    def _get_denoised_samples(
        self,
        adata: Optional[AnnData] = None,
        indices: Optional[Sequence[int]] = None,
        n_samples: int = 25,
        batch_size: int = 64,
        rna_size_factor: int = 1000,
        transform_batch: Optional[Sequence[int]] = None,
    ) -> np.ndarray:
        """
        Return samples from an adjusted posterior predictive.

        Parameters
        ----------
        adata
            AnnData object with equivalent structure to initial AnnData. If `None`, defaults to the
            AnnData object used to initialize the model.
        indices
            Indices of cells in adata to use. If `None`, all cells are used.
        n_samples
            Number of posterior samples to use for estimation.
        batch_size
            Minibatch size for data loading into model. Defaults to `scvi.settings.batch_size`.
        rna_size_factor
            size factor for RNA prior to sampling gamma distribution.
        transform_batch
            int of which batch to condition on for all cells.

        Returns
        -------
        denoised_samples
        """
        adata = self._validate_anndata(adata)
        scdl = self._make_data_loader(
            adata=adata, indices=indices, batch_size=batch_size
        )

        data_loader_list = []
        for tensors in scdl:
            x = tensors[_CONSTANTS.X_KEY]
            generative_kwargs = self._get_transform_batch_gen_kwargs(transform_batch)
            inference_kwargs = dict(n_samples=n_samples)
            _, generative_outputs = self.module.forward(
                tensors=tensors,
                inference_kwargs=inference_kwargs,
                generative_kwargs=generative_kwargs,
                compute_loss=False,
            )
            px_scale = generative_outputs["px_scale"]
            px_r = generative_outputs["px_r"]
            device = px_r.device

            rate = rna_size_factor * px_scale
            if len(px_r.size()) == 2:
                px_dispersion = px_r
            else:
                px_dispersion = torch.ones_like(x).to(device) * px_r

            # This gamma is really l*w using scVI manuscript notation
            p = rate / (rate + px_dispersion)
            r = px_dispersion
            l_train = torch.distributions.Gamma(r, (1 - p) / p).sample()
            data = l_train.cpu().numpy()
            # """
            # In numpy (shape, scale) => (concentration, rate), with scale = p /(1 - p)
            # rate = (1 - p) / p  # = 1/scale # used in pytorch
            # """
            data_loader_list += [data]

            data_loader_list[-1] = np.transpose(data_loader_list[-1], (1, 2, 0))

        return np.concatenate(data_loader_list, axis=0)

    @torch.no_grad()
    def get_feature_correlation_matrix(
        self,
        adata: Optional[AnnData] = None,
        indices: Optional[Sequence[int]] = None,
        n_samples: int = 10,
        batch_size: int = 64,
        rna_size_factor: int = 1000,
        transform_batch: Optional[Sequence[Union[Number, str]]] = None,
        correlation_type: Literal["spearman", "pearson"] = "spearman",
    ) -> pd.DataFrame:
        """
        Generate gene-gene correlation matrix using scvi uncertainty and expression.

        Parameters
        ----------
        adata
            AnnData object with equivalent structure to initial AnnData. If `None`, defaults to the
            AnnData object used to initialize the model.
        indices
            Indices of cells in adata to use. If `None`, all cells are used.
        n_samples
            Number of posterior samples to use for estimation.
        batch_size
            Minibatch size for data loading into model. Defaults to `scvi.settings.batch_size`.
        rna_size_factor
            size factor for RNA prior to sampling gamma distribution.
        transform_batch
            Batches to condition on.
            If transform_batch is:

            - None, then real observed batch is used.
            - int, then batch transform_batch is used.
            - list of int, then values are averaged over provided batches.
        correlation_type
            One of "pearson", "spearman".

        Returns
        -------
        Gene-gene correlation matrix
        """
        from scipy.stats import spearmanr

        adata = self._validate_anndata(adata)

        transform_batch = _get_batch_code_from_category(adata, transform_batch)

        corr_mats = []
        for b in transform_batch:
            denoised_data = self._get_denoised_samples(
                adata=adata,
                indices=indices,
                n_samples=n_samples,
                batch_size=batch_size,
                rna_size_factor=rna_size_factor,
                transform_batch=b,
            )
            flattened = np.zeros(
                (denoised_data.shape[0] * n_samples, denoised_data.shape[1])
            )
            for i in range(n_samples):
                flattened[
                    denoised_data.shape[0] * (i) : denoised_data.shape[0] * (i + 1)
                ] = denoised_data[:, :, i]
            if correlation_type == "pearson":
                corr_matrix = np.corrcoef(flattened, rowvar=False)
            elif correlation_type == "spearman":
                corr_matrix, _ = spearmanr(flattened)
            else:
                raise ValueError(
                    "Unknown correlation type. Choose one of 'spearman', 'pearson'."
                )
            corr_mats.append(corr_matrix)
        corr_matrix = np.mean(np.stack(corr_mats), axis=0)
        var_names = _get_var_names_from_setup_anndata(adata)
        return pd.DataFrame(corr_matrix, index=var_names, columns=var_names)

    @torch.no_grad()
    def get_likelihood_parameters(
        self,
        adata: Optional[AnnData] = None,
        indices: Optional[Sequence[int]] = None,
        n_samples: Optional[int] = 1,
        give_mean: Optional[bool] = False,
        batch_size: Optional[int] = None,
    ) -> Dict[str, np.ndarray]:
        r"""
        Estimates for the parameters of the likelihood :math:`p(x \mid z)`

        Parameters
        ----------
        adata
            AnnData object with equivalent structure to initial AnnData. If `None`, defaults to the
            AnnData object used to initialize the model.
        indices
            Indices of cells in adata to use. If `None`, all cells are used.
        n_samples
            Number of posterior samples to use for estimation.
        give_mean
            Return expected value of parameters or a samples
        batch_size
            Minibatch size for data loading into model. Defaults to `scvi.settings.batch_size`.
        """
        adata = self._validate_anndata(adata)
        scdl = self._make_data_loader(
            adata=adata, indices=indices, batch_size=batch_size
        )

        dropout_list = []
        mean_list = []
        dispersion_list = []
        for tensors in scdl:
            inference_kwargs = dict(n_samples=n_samples)
            _, generative_outputs = self.module.forward(
                tensors=tensors,
                inference_kwargs=inference_kwargs,
                compute_loss=False,
            )
            px_r = generative_outputs["px_r"]
            px_rate = generative_outputs["px_rate"]
            px_dropout = generative_outputs["px_dropout"]

            n_batch = px_rate.size(0) if n_samples == 1 else px_rate.size(1)

            px_r = px_r.cpu().numpy()
            if len(px_r.shape) == 1:
                dispersion_list += [np.repeat(px_r[np.newaxis, :], n_batch, axis=0)]
            else:
                dispersion_list += [px_r]
            mean_list += [px_rate.cpu().numpy()]
            dropout_list += [px_dropout.cpu().numpy()]

        dropout = np.concatenate(dropout_list)
        means = np.concatenate(mean_list)
        dispersions = np.concatenate(dispersion_list)
        if give_mean and n_samples > 1:
            dropout = dropout.mean(0)
            means = means.mean(0)

        return_dict = {}
        return_dict["mean"] = means

        if self.module.gene_likelihood == "zinb":
            return_dict["dropout"] = dropout
            return_dict["dispersions"] = dispersions
        if self.module.gene_likelihood == "nb":
            return_dict["dispersions"] = dispersions

        return return_dict

    @torch.no_grad()
    def get_latent_library_size(
        self,
        adata: Optional[AnnData] = None,
        indices: Optional[Sequence[int]] = None,
        give_mean: bool = True,
        batch_size: Optional[int] = None,
    ) -> np.ndarray:
        r"""
        Returns the latent library size for each cell.

        This is denoted as :math:`\ell_n` in the scVI paper.

        Parameters
        ----------
        adata
            AnnData object with equivalent structure to initial AnnData. If `None`, defaults to the
            AnnData object used to initialize the model.
        indices
            Indices of cells in adata to use. If `None`, all cells are used.
        give_mean
            Return the mean or a sample from the posterior distribution.
        batch_size
            Minibatch size for data loading into model. Defaults to `scvi.settings.batch_size`.
        """
        if not self.is_trained_:
            raise RuntimeError("Please train the model first.")
        adata = self._validate_anndata(adata)
        scdl = self._make_data_loader(
            adata=adata, indices=indices, batch_size=batch_size
        )
        libraries = []
        for tensors in scdl:
            inference_inputs = self.module._get_inference_input(tensors)
            outputs = self.module.inference(**inference_inputs)

<<<<<<< HEAD
            ql_m = outputs["ql"].loc
            ql_v = outputs["ql"].scale
=======
>>>>>>> 3ce55149
            library = outputs["library"]
            if not give_mean:
                library = torch.exp(library)
            else:
                ql_m = outputs["ql_m"]
                ql_v = outputs["ql_v"]
                if ql_m is None or ql_v is None:
                    raise RuntimeError(
                        "The module for this model does not compute the posterior distribution "
                        "for the library size. Set `give_mean` to False to use the observed library size instead."
                    )
                library = torch.distributions.LogNormal(ql_m, ql_v.sqrt()).mean
            libraries += [library.cpu()]
        return torch.cat(libraries).numpy()<|MERGE_RESOLUTION|>--- conflicted
+++ resolved
@@ -552,17 +552,12 @@
             inference_inputs = self.module._get_inference_input(tensors)
             outputs = self.module.inference(**inference_inputs)
 
-<<<<<<< HEAD
             ql_m = outputs["ql"].loc
             ql_v = outputs["ql"].scale
-=======
->>>>>>> 3ce55149
             library = outputs["library"]
             if not give_mean:
                 library = torch.exp(library)
             else:
-                ql_m = outputs["ql_m"]
-                ql_v = outputs["ql_v"]
                 if ql_m is None or ql_v is None:
                     raise RuntimeError(
                         "The module for this model does not compute the posterior distribution "
