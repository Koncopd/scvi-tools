import inspect
import logging
import warnings
from typing import Dict, Optional, Sequence, Union

import numpy as np
import pandas as pd
import torch
from anndata import AnnData

from scvi import REGISTRY_KEYS
from scvi._compat import Literal

<<<<<<< HEAD
from .._utils import _get_batch_code_from_category, _get_var_names_from_setup_anndata
=======
from .._utils import _get_batch_code_from_category, scrna_raw_counts_properties
from ._utils import _de_core
>>>>>>> e20c69be

logger = logging.getLogger(__name__)

Number = Union[int, float]


class RNASeqMixin:
    """General purpose methods for RNA-seq analysis."""

    def _get_transform_batch_gen_kwargs(self, batch):
        if "transform_batch" in inspect.signature(self.module.generative).parameters:
            return dict(transform_batch=batch)
        else:
            raise NotImplementedError(
                "Transforming batches is not implemented for this model."
            )

    @torch.no_grad()
    def get_normalized_expression(
        self,
        adata: Optional[AnnData] = None,
        indices: Optional[Sequence[int]] = None,
        transform_batch: Optional[Sequence[Union[Number, str]]] = None,
        gene_list: Optional[Sequence[str]] = None,
        library_size: Union[float, Literal["latent"]] = 1,
        n_samples: int = 1,
        n_samples_overall: int = None,
        batch_size: Optional[int] = None,
        return_mean: bool = True,
        return_numpy: Optional[bool] = None,
    ) -> Union[np.ndarray, pd.DataFrame]:
        r"""
        Returns the normalized (decoded) gene expression.

        This is denoted as :math:`\rho_n` in the scVI paper.

        Parameters
        ----------
        adata
            AnnData object with equivalent structure to initial AnnData. If `None`, defaults to the
            AnnData object used to initialize the model.
        indices
            Indices of cells in adata to use. If `None`, all cells are used.
        transform_batch
            Batch to condition on.
            If transform_batch is:

            - None, then real observed batch is used.
            - int, then batch transform_batch is used.
        gene_list
            Return frequencies of expression for a subset of genes.
            This can save memory when working with large datasets and few genes are
            of interest.
        library_size
            Scale the expression frequencies to a common library size.
            This allows gene expression levels to be interpreted on a common scale of relevant
            magnitude. If set to `"latent"`, use the latent libary size.
        n_samples
            Number of posterior samples to use for estimation.
        batch_size
            Minibatch size for data loading into model. Defaults to `scvi.settings.batch_size`.
        return_mean
            Whether to return the mean of the samples.
        return_numpy
            Return a :class:`~numpy.ndarray` instead of a :class:`~pandas.DataFrame`. DataFrame includes
            gene names as columns. If either `n_samples=1` or `return_mean=True`, defaults to `False`.
            Otherwise, it defaults to `True`.

        Returns
        -------
        If `n_samples` > 1 and `return_mean` is False, then the shape is `(samples, cells, genes)`.
        Otherwise, shape is `(cells, genes)`. In this case, return type is :class:`~pandas.DataFrame` unless `return_numpy` is True.
        """
        adata = self._validate_anndata(adata)
        if indices is None:
            indices = np.arange(adata.n_obs)
        if n_samples_overall is not None:
            indices = np.random.choice(indices, n_samples_overall)
        scdl = self._make_data_loader(
            adata=adata, indices=indices, batch_size=batch_size
        )

        transform_batch = _get_batch_code_from_category(
            self.get_anndata_manager(adata, required=True), transform_batch
        )

        if gene_list is None:
            gene_mask = slice(None)
        else:
            all_genes = adata.var_names
            gene_mask = [True if gene in gene_list else False for gene in all_genes]

        if n_samples > 1 and return_mean is False:
            if return_numpy is False:
                warnings.warn(
                    "return_numpy must be True if n_samples > 1 and return_mean is False, returning np.ndarray"
                )
            return_numpy = True
        if library_size == "latent":
            generative_output_key = "px_rate"
            scaling = 1
        else:
            generative_output_key = "px_scale"
            scaling = library_size

        exprs = []
        for tensors in scdl:
            per_batch_exprs = []
            for batch in transform_batch:
                generative_kwargs = self._get_transform_batch_gen_kwargs(batch)
                inference_kwargs = dict(n_samples=n_samples)
                _, generative_outputs = self.module.forward(
                    tensors=tensors,
                    inference_kwargs=inference_kwargs,
                    generative_kwargs=generative_kwargs,
                    compute_loss=False,
                )
                output = generative_outputs[generative_output_key]
                output = output[..., gene_mask]
                output *= scaling
                output = output.cpu().numpy()
                per_batch_exprs.append(output)
            per_batch_exprs = np.stack(
                per_batch_exprs
            )  # shape is (len(transform_batch) x batch_size x n_var)
            exprs += [per_batch_exprs.mean(0)]

        if n_samples > 1:
            # The -2 axis correspond to cells.
            exprs = np.concatenate(exprs, axis=-2)
        else:
            exprs = np.concatenate(exprs, axis=0)
        if n_samples > 1 and return_mean:
            exprs = exprs.mean(0)

        if return_numpy is None or return_numpy is False:
            return pd.DataFrame(
                exprs,
                columns=adata.var_names[gene_mask],
                index=adata.obs_names[indices],
            )
        else:
            return exprs

<<<<<<< HEAD
=======
    @_doc_params(
        doc_differential_expression=doc_differential_expression,
    )
    def differential_expression(
        self,
        adata: Optional[AnnData] = None,
        groupby: Optional[str] = None,
        group1: Optional[Iterable[str]] = None,
        group2: Optional[str] = None,
        idx1: Optional[Union[Sequence[int], Sequence[bool], str]] = None,
        idx2: Optional[Union[Sequence[int], Sequence[bool], str]] = None,
        mode: Literal["vanilla", "change"] = "change",
        delta: float = 0.25,
        batch_size: Optional[int] = None,
        all_stats: bool = True,
        batch_correction: bool = False,
        batchid1: Optional[Iterable[str]] = None,
        batchid2: Optional[Iterable[str]] = None,
        fdr_target: float = 0.05,
        silent: bool = False,
        **kwargs,
    ) -> pd.DataFrame:
        r"""
        A unified method for differential expression analysis.

        Implements `"vanilla"` DE [Lopez18]_ and `"change"` mode DE [Boyeau19]_.

        Parameters
        ----------
        {doc_differential_expression}
        **kwargs
            Keyword args for :meth:`scvi.model.base.DifferentialComputation.get_bayes_factors`

        Returns
        -------
        Differential expression DataFrame.
        """
        adata = self._validate_anndata(adata)

        col_names = adata.var_names
        model_fn = partial(
            self.get_normalized_expression,
            return_numpy=True,
            n_samples=1,
            batch_size=batch_size,
        )
        result = _de_core(
            self.get_anndata_manager(adata, required=True),
            model_fn,
            groupby,
            group1,
            group2,
            idx1,
            idx2,
            all_stats,
            scrna_raw_counts_properties,
            col_names,
            mode,
            batchid1,
            batchid2,
            delta,
            batch_correction,
            fdr_target,
            silent,
            **kwargs,
        )

        return result

>>>>>>> e20c69be
    @torch.no_grad()
    def posterior_predictive_sample(
        self,
        adata: Optional[AnnData] = None,
        indices: Optional[Sequence[int]] = None,
        n_samples: int = 1,
        gene_list: Optional[Sequence[str]] = None,
        batch_size: Optional[int] = None,
    ) -> np.ndarray:
        r"""
        Generate observation samples from the posterior predictive distribution.

        The posterior predictive distribution is written as :math:`p(\hat{x} \mid x)`.

        Parameters
        ----------
        adata
            AnnData object with equivalent structure to initial AnnData. If `None`, defaults to the
            AnnData object used to initialize the model.
        indices
            Indices of cells in adata to use. If `None`, all cells are used.
        n_samples
            Number of samples for each cell.
        gene_list
            Names of genes of interest.
        batch_size
            Minibatch size for data loading into model. Defaults to `scvi.settings.batch_size`.

        Returns
        -------
        x_new : :py:class:`torch.Tensor`
            tensor with shape (n_cells, n_genes, n_samples)
        """
        if self.module.gene_likelihood not in ["zinb", "nb", "poisson"]:
            raise ValueError("Invalid gene_likelihood.")

        adata = self._validate_anndata(adata)
        scdl = self._make_data_loader(
            adata=adata, indices=indices, batch_size=batch_size
        )

        if indices is None:
            indices = np.arange(adata.n_obs)

        if gene_list is None:
            gene_mask = slice(None)
        else:
            all_genes = adata.var_names
            gene_mask = [True if gene in gene_list else False for gene in all_genes]

        x_new = []
        for tensors in scdl:
            samples = self.module.sample(tensors, n_samples=n_samples)
            if gene_list is not None:
                samples = samples[:, gene_mask, ...]
            x_new.append(samples)

        x_new = torch.cat(x_new)  # Shape (n_cells, n_genes, n_samples)

        return x_new.numpy()

    @torch.no_grad()
    def _get_denoised_samples(
        self,
        adata: Optional[AnnData] = None,
        indices: Optional[Sequence[int]] = None,
        n_samples: int = 25,
        batch_size: int = 64,
        rna_size_factor: int = 1000,
        transform_batch: Optional[Sequence[int]] = None,
    ) -> np.ndarray:
        """
        Return samples from an adjusted posterior predictive.

        Parameters
        ----------
        adata
            AnnData object with equivalent structure to initial AnnData. If `None`, defaults to the
            AnnData object used to initialize the model.
        indices
            Indices of cells in adata to use. If `None`, all cells are used.
        n_samples
            Number of posterior samples to use for estimation.
        batch_size
            Minibatch size for data loading into model. Defaults to `scvi.settings.batch_size`.
        rna_size_factor
            size factor for RNA prior to sampling gamma distribution.
        transform_batch
            int of which batch to condition on for all cells.

        Returns
        -------
        denoised_samples
        """
        adata = self._validate_anndata(adata)
        scdl = self._make_data_loader(
            adata=adata, indices=indices, batch_size=batch_size
        )

        data_loader_list = []
        for tensors in scdl:
            x = tensors[REGISTRY_KEYS.X_KEY]
            generative_kwargs = self._get_transform_batch_gen_kwargs(transform_batch)
            inference_kwargs = dict(n_samples=n_samples)
            _, generative_outputs = self.module.forward(
                tensors=tensors,
                inference_kwargs=inference_kwargs,
                generative_kwargs=generative_kwargs,
                compute_loss=False,
            )
            px_scale = generative_outputs["px_scale"]
            px_r = generative_outputs["px_r"]
            device = px_r.device

            rate = rna_size_factor * px_scale
            if len(px_r.size()) == 2:
                px_dispersion = px_r
            else:
                px_dispersion = torch.ones_like(x).to(device) * px_r

            # This gamma is really l*w using scVI manuscript notation
            p = rate / (rate + px_dispersion)
            r = px_dispersion
            l_train = torch.distributions.Gamma(r, (1 - p) / p).sample()
            data = l_train.cpu().numpy()
            # """
            # In numpy (shape, scale) => (concentration, rate), with scale = p /(1 - p)
            # rate = (1 - p) / p  # = 1/scale # used in pytorch
            # """
            data_loader_list += [data]

            data_loader_list[-1] = np.transpose(data_loader_list[-1], (1, 2, 0))

        return np.concatenate(data_loader_list, axis=0)

    @torch.no_grad()
    def get_feature_correlation_matrix(
        self,
        adata: Optional[AnnData] = None,
        indices: Optional[Sequence[int]] = None,
        n_samples: int = 10,
        batch_size: int = 64,
        rna_size_factor: int = 1000,
        transform_batch: Optional[Sequence[Union[Number, str]]] = None,
        correlation_type: Literal["spearman", "pearson"] = "spearman",
    ) -> pd.DataFrame:
        """
        Generate gene-gene correlation matrix using scvi uncertainty and expression.

        Parameters
        ----------
        adata
            AnnData object with equivalent structure to initial AnnData. If `None`, defaults to the
            AnnData object used to initialize the model.
        indices
            Indices of cells in adata to use. If `None`, all cells are used.
        n_samples
            Number of posterior samples to use for estimation.
        batch_size
            Minibatch size for data loading into model. Defaults to `scvi.settings.batch_size`.
        rna_size_factor
            size factor for RNA prior to sampling gamma distribution.
        transform_batch
            Batches to condition on.
            If transform_batch is:

            - None, then real observed batch is used.
            - int, then batch transform_batch is used.
            - list of int, then values are averaged over provided batches.
        correlation_type
            One of "pearson", "spearman".

        Returns
        -------
        Gene-gene correlation matrix
        """
        from scipy.stats import spearmanr

        adata = self._validate_anndata(adata)

        transform_batch = _get_batch_code_from_category(
            self.get_anndata_manager(adata, required=True), transform_batch
        )

        corr_mats = []
        for b in transform_batch:
            denoised_data = self._get_denoised_samples(
                adata=adata,
                indices=indices,
                n_samples=n_samples,
                batch_size=batch_size,
                rna_size_factor=rna_size_factor,
                transform_batch=b,
            )
            flattened = np.zeros(
                (denoised_data.shape[0] * n_samples, denoised_data.shape[1])
            )
            for i in range(n_samples):
                flattened[
                    denoised_data.shape[0] * (i) : denoised_data.shape[0] * (i + 1)
                ] = denoised_data[:, :, i]
            if correlation_type == "pearson":
                corr_matrix = np.corrcoef(flattened, rowvar=False)
            elif correlation_type == "spearman":
                corr_matrix, _ = spearmanr(flattened)
            else:
                raise ValueError(
                    "Unknown correlation type. Choose one of 'spearman', 'pearson'."
                )
            corr_mats.append(corr_matrix)
        corr_matrix = np.mean(np.stack(corr_mats), axis=0)
        var_names = adata.var_names
        return pd.DataFrame(corr_matrix, index=var_names, columns=var_names)

    @torch.no_grad()
    def get_likelihood_parameters(
        self,
        adata: Optional[AnnData] = None,
        indices: Optional[Sequence[int]] = None,
        n_samples: Optional[int] = 1,
        give_mean: Optional[bool] = False,
        batch_size: Optional[int] = None,
    ) -> Dict[str, np.ndarray]:
        r"""
        Estimates for the parameters of the likelihood :math:`p(x \mid z)`.

        Parameters
        ----------
        adata
            AnnData object with equivalent structure to initial AnnData. If `None`, defaults to the
            AnnData object used to initialize the model.
        indices
            Indices of cells in adata to use. If `None`, all cells are used.
        n_samples
            Number of posterior samples to use for estimation.
        give_mean
            Return expected value of parameters or a samples
        batch_size
            Minibatch size for data loading into model. Defaults to `scvi.settings.batch_size`.
        """
        adata = self._validate_anndata(adata)
        scdl = self._make_data_loader(
            adata=adata, indices=indices, batch_size=batch_size
        )

        dropout_list = []
        mean_list = []
        dispersion_list = []
        for tensors in scdl:
            inference_kwargs = dict(n_samples=n_samples)
            _, generative_outputs = self.module.forward(
                tensors=tensors,
                inference_kwargs=inference_kwargs,
                compute_loss=False,
            )
            px_r = generative_outputs["px_r"]
            px_rate = generative_outputs["px_rate"]
            px_dropout = generative_outputs["px_dropout"]

            n_batch = px_rate.size(0) if n_samples == 1 else px_rate.size(1)

            px_r = px_r.cpu().numpy()
            if len(px_r.shape) == 1:
                dispersion_list += [np.repeat(px_r[np.newaxis, :], n_batch, axis=0)]
            else:
                dispersion_list += [px_r]
            mean_list += [px_rate.cpu().numpy()]
            dropout_list += [px_dropout.cpu().numpy()]

        dropout = np.concatenate(dropout_list)
        means = np.concatenate(mean_list)
        dispersions = np.concatenate(dispersion_list)
        if give_mean and n_samples > 1:
            dropout = dropout.mean(0)
            means = means.mean(0)

        return_dict = {}
        return_dict["mean"] = means

        if self.module.gene_likelihood == "zinb":
            return_dict["dropout"] = dropout
            return_dict["dispersions"] = dispersions
        if self.module.gene_likelihood == "nb":
            return_dict["dispersions"] = dispersions

        return return_dict

    @torch.no_grad()
    def get_latent_library_size(
        self,
        adata: Optional[AnnData] = None,
        indices: Optional[Sequence[int]] = None,
        give_mean: bool = True,
        batch_size: Optional[int] = None,
    ) -> np.ndarray:
        r"""
        Returns the latent library size for each cell.

        This is denoted as :math:`\ell_n` in the scVI paper.

        Parameters
        ----------
        adata
            AnnData object with equivalent structure to initial AnnData. If `None`, defaults to the
            AnnData object used to initialize the model.
        indices
            Indices of cells in adata to use. If `None`, all cells are used.
        give_mean
            Return the mean or a sample from the posterior distribution.
        batch_size
            Minibatch size for data loading into model. Defaults to `scvi.settings.batch_size`.
        """
        self._check_if_trained(warn=False)

        adata = self._validate_anndata(adata)
        scdl = self._make_data_loader(
            adata=adata, indices=indices, batch_size=batch_size
        )
        libraries = []
        for tensors in scdl:
            inference_inputs = self.module._get_inference_input(tensors)
            outputs = self.module.inference(**inference_inputs)

            library = outputs["library"]
            if not give_mean:
                library = torch.exp(library)
            else:
                ql_m = outputs["ql_m"]
                ql_v = outputs["ql_v"]
                if ql_m is None or ql_v is None:
                    raise RuntimeError(
                        "The module for this model does not compute the posterior distribution "
                        "for the library size. Set `give_mean` to False to use the observed library size instead."
                    )
                library = torch.distributions.LogNormal(ql_m, ql_v.sqrt()).mean
            libraries += [library.cpu()]
        return torch.cat(libraries).numpy()<|MERGE_RESOLUTION|>--- conflicted
+++ resolved
@@ -11,12 +11,7 @@
 from scvi import REGISTRY_KEYS
 from scvi._compat import Literal
 
-<<<<<<< HEAD
-from .._utils import _get_batch_code_from_category, _get_var_names_from_setup_anndata
-=======
-from .._utils import _get_batch_code_from_category, scrna_raw_counts_properties
-from ._utils import _de_core
->>>>>>> e20c69be
+from .._utils import _get_batch_code_from_category
 
 logger = logging.getLogger(__name__)
 
@@ -161,78 +156,6 @@
         else:
             return exprs
 
-<<<<<<< HEAD
-=======
-    @_doc_params(
-        doc_differential_expression=doc_differential_expression,
-    )
-    def differential_expression(
-        self,
-        adata: Optional[AnnData] = None,
-        groupby: Optional[str] = None,
-        group1: Optional[Iterable[str]] = None,
-        group2: Optional[str] = None,
-        idx1: Optional[Union[Sequence[int], Sequence[bool], str]] = None,
-        idx2: Optional[Union[Sequence[int], Sequence[bool], str]] = None,
-        mode: Literal["vanilla", "change"] = "change",
-        delta: float = 0.25,
-        batch_size: Optional[int] = None,
-        all_stats: bool = True,
-        batch_correction: bool = False,
-        batchid1: Optional[Iterable[str]] = None,
-        batchid2: Optional[Iterable[str]] = None,
-        fdr_target: float = 0.05,
-        silent: bool = False,
-        **kwargs,
-    ) -> pd.DataFrame:
-        r"""
-        A unified method for differential expression analysis.
-
-        Implements `"vanilla"` DE [Lopez18]_ and `"change"` mode DE [Boyeau19]_.
-
-        Parameters
-        ----------
-        {doc_differential_expression}
-        **kwargs
-            Keyword args for :meth:`scvi.model.base.DifferentialComputation.get_bayes_factors`
-
-        Returns
-        -------
-        Differential expression DataFrame.
-        """
-        adata = self._validate_anndata(adata)
-
-        col_names = adata.var_names
-        model_fn = partial(
-            self.get_normalized_expression,
-            return_numpy=True,
-            n_samples=1,
-            batch_size=batch_size,
-        )
-        result = _de_core(
-            self.get_anndata_manager(adata, required=True),
-            model_fn,
-            groupby,
-            group1,
-            group2,
-            idx1,
-            idx2,
-            all_stats,
-            scrna_raw_counts_properties,
-            col_names,
-            mode,
-            batchid1,
-            batchid2,
-            delta,
-            batch_correction,
-            fdr_target,
-            silent,
-            **kwargs,
-        )
-
-        return result
-
->>>>>>> e20c69be
     @torch.no_grad()
     def posterior_predictive_sample(
         self,
