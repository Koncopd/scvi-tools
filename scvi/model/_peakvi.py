--- conflicted
+++ resolved
@@ -265,11 +265,8 @@
         self,
         adata: Optional[AnnData] = None,
         indices: Sequence[int] = None,
-<<<<<<< HEAD
         n_samples_overall: Optional[int] = None,
-=======
         region_indices: Sequence[int] = None,
->>>>>>> 19b9c4f4
         transform_batch: Optional[Union[str, int]] = None,
         use_z_mean: bool = True,
         threshold: Optional[float] = None,
@@ -290,13 +287,10 @@
             AnnData object used to initialize the model.
         indices
             Indices of cells in adata to use. If `None`, all cells are used.
-<<<<<<< HEAD
         n_samples_overall
             Number of samples to return in total
-=======
         region_indices
             Indices of regions to use. if `None`, all regions are used.
->>>>>>> 19b9c4f4
         transform_batch
             Batch to condition on.
             If transform_batch is:
