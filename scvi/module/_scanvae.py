--- conflicted
+++ resolved
@@ -230,10 +230,7 @@
         px_dropout = generative_ouputs["px_dropout"]
         qz1 = inference_outputs["qz"]
         z1 = inference_outputs["z"]
-<<<<<<< HEAD
         ql = inference_outputs["ql"]
-=======
->>>>>>> 3ce55149
         x = tensors[_CONSTANTS.X_KEY]
         batch_index = tensors[_CONSTANTS.BATCH_KEY]
 
@@ -258,21 +255,14 @@
         loss_z1_unweight = -Normal(pz1_m, torch.sqrt(pz1_v)).log_prob(z1s).sum(dim=-1)
         loss_z1_weight = qz1.log_prob(z1).sum(dim=-1)
         if not self.use_observed_lib_size:
-            ql_m = inference_outputs["ql_m"]
-            ql_v = inference_outputs["ql_v"]
             (
                 local_library_log_means,
                 local_library_log_vars,
             ) = self._compute_local_library_params(batch_index)
 
             kl_divergence_l = kl(
-<<<<<<< HEAD
                 ql,
-                Normal(local_l_mean, torch.sqrt(local_l_var)),
-=======
-                Normal(ql_m, torch.sqrt(ql_v)),
                 Normal(local_library_log_means, torch.sqrt(local_library_log_vars)),
->>>>>>> 3ce55149
             ).sum(dim=1)
         else:
             kl_divergence_l = 0.0
