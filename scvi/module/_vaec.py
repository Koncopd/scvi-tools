# -*- coding: utf-8 -*-
import numpy as np
import torch
from torch.distributions import Normal
from torch.distributions import kl_divergence as kl

from scvi import REGISTRY_KEYS
from scvi.distributions import NegativeBinomial
from scvi.module.base import BaseModuleClass, LossRecorder, auto_move_data
from scvi.nn import Encoder, FCLayers

torch.backends.cudnn.benchmark = True


# Conditional VAE model
class VAEC(BaseModuleClass):
    """
    Conditional Variational auto-encoder model.

    This is an implementation of the CondSCVI model

    Parameters
    ----------
    n_input
        Number of input genes
    n_labels
        Number of labels
    n_hidden
        Number of nodes per hidden layer
    n_latent
        Dimensionality of the latent space
    n_layers
        Number of hidden layers used for encoder and decoder NNs
    dropout_rate
        Dropout rate for the encoder neural network
    log_variational
        Log(data+1) prior to encoding for numerical stability. Not normalization.
    """

    def __init__(
        self,
        n_input: int,
        n_labels: int = 0,
        n_hidden: int = 128,
        n_latent: int = 5,
        n_layers: int = 2,
        dropout_rate: float = 0.1,
        log_variational: bool = True,
        ct_weight: np.ndarray = None,
        **module_kwargs,
    ):
        super().__init__()
        self.dispersion = "gene"
        self.n_latent = n_latent
        self.n_layers = n_layers
        self.n_hidden = n_hidden
        self.log_variational = log_variational
        self.gene_likelihood = "nb"
        self.latent_distribution = "normal"
        # Automatically deactivate if useless
        self.n_batch = 0
        self.n_labels = n_labels

        # gene dispersion
        self.px_r = torch.nn.Parameter(torch.randn(n_input))

        # z encoder goes from the n_input-dimensional data to an n_latent-d
        self.z_encoder = Encoder(
            n_input,
            n_latent,
            n_cat_list=[n_labels],
            n_layers=n_layers,
            n_hidden=n_hidden,
            dropout_rate=dropout_rate,
            inject_covariates=True,
            use_batch_norm=False,
            use_layer_norm=True,
        )

        # decoder goes from n_latent-dimensional space to n_input-d data
        self.decoder = FCLayers(
            n_in=n_latent,
            n_out=n_hidden,
            n_cat_list=[n_labels],
            n_layers=n_layers,
            n_hidden=n_hidden,
            dropout_rate=0,
            inject_covariates=True,
            use_batch_norm=False,
            use_layer_norm=True,
        )
        self.px_decoder = torch.nn.Sequential(
            torch.nn.Linear(n_hidden, n_input), torch.nn.Softplus()
        )

        if ct_weight is not None:
            ct_weight = torch.tensor(ct_weight, dtype=torch.float32)
        else:
            ct_weight = torch.ones((self.n_labels,), dtype=torch.float32)
        self.register_buffer("ct_weight", ct_weight)

    def _get_inference_input(self, tensors):
        x = tensors[REGISTRY_KEYS.X_KEY]
        y = tensors[REGISTRY_KEYS.LABELS_KEY]

        input_dict = dict(
            x=x,
            y=y,
        )
        return input_dict

    def _get_generative_input(self, tensors, inference_outputs):
        z = inference_outputs["z"]
        library = inference_outputs["library"]
        y = tensors[REGISTRY_KEYS.LABELS_KEY]

        input_dict = {
            "z": z,
            "library": library,
            "y": y,
        }
        return input_dict

    @auto_move_data
    def inference(self, x, y, n_samples=1):
        """
        High level inference method.

        Runs the inference (encoder) model.
        """
        x_ = x
        library = torch.log(x.sum(1)).unsqueeze(1)
        if self.log_variational:
            x_ = torch.log(1 + x_)

        qz, z = self.z_encoder(x_, y)

        if n_samples > 1:
            untran_z = qz.sample((n_samples,))
            z = self.z_encoder.z_transformation(untran_z)
            library = library.unsqueeze(0).expand(
                (n_samples, library.size(0), library.size(1))
            )

        outputs = dict(z=z, qz=qz, library=library)
        return outputs

    @auto_move_data
    def generative(self, z, library, y):
        """Runs the generative model."""
        h = self.decoder(z, y)
        px_scale = self.px_decoder(h)
        px_rate = library * px_scale

        return dict(px_scale=px_scale, px_r=self.px_r, px_rate=px_rate)

    def loss(
        self,
        tensors,
        inference_outputs,
        generative_outputs,
        kl_weight: float = 1.0,
    ):
<<<<<<< HEAD
        x = tensors[_CONSTANTS.X_KEY]
        y = tensors[_CONSTANTS.LABELS_KEY]
        qz = inference_outputs["qz"]
=======
        x = tensors[REGISTRY_KEYS.X_KEY]
        y = tensors[REGISTRY_KEYS.LABELS_KEY]
        qz_m = inference_outputs["qz_m"]
        qz_v = inference_outputs["qz_v"]
>>>>>>> e20c69be
        px_rate = generative_outputs["px_rate"]
        px_r = generative_outputs["px_r"]

        mean = torch.zeros_like(qz.loc)
        scale = torch.ones_like(qz.scale)

        kl_divergence_z = kl(qz, Normal(mean, scale)).sum(dim=1)

        reconst_loss = -NegativeBinomial(px_rate, logits=px_r).log_prob(x).sum(-1)
        scaling_factor = self.ct_weight[y.long()[:, 0]]
        loss = torch.mean(scaling_factor * (reconst_loss + kl_weight * kl_divergence_z))

        return LossRecorder(loss, reconst_loss, kl_divergence_z, torch.tensor(0.0))

    @torch.no_grad()
    def sample(
        self,
        tensors,
        n_samples=1,
    ) -> np.ndarray:
        r"""
        Generate observation samples from the posterior predictive distribution.

        The posterior predictive distribution is written as :math:`p(\hat{x} \mid x)`.

        Parameters
        ----------
        tensors
            Tensors dict
        n_samples
            Number of required samples for each cell

        Returns
        -------
        x_new : :py:class:`torch.Tensor`
            tensor with shape (n_cells, n_genes, n_samples)
        """
        inference_kwargs = dict(n_samples=n_samples)
        generative_outputs = self.forward(
            tensors,
            inference_kwargs=inference_kwargs,
            compute_loss=False,
        )[1]

        px_r = generative_outputs["px_r"]
        px_rate = generative_outputs["px_rate"]

        dist = NegativeBinomial(px_rate, logits=px_r)
        if n_samples > 1:
            exprs = dist.sample().permute(
                [1, 2, 0]
            )  # Shape : (n_cells_batch, n_genes, n_samples)
        else:
            exprs = dist.sample()

        return exprs.cpu()<|MERGE_RESOLUTION|>--- conflicted
+++ resolved
@@ -161,16 +161,9 @@
         generative_outputs,
         kl_weight: float = 1.0,
     ):
-<<<<<<< HEAD
-        x = tensors[_CONSTANTS.X_KEY]
-        y = tensors[_CONSTANTS.LABELS_KEY]
-        qz = inference_outputs["qz"]
-=======
         x = tensors[REGISTRY_KEYS.X_KEY]
         y = tensors[REGISTRY_KEYS.LABELS_KEY]
-        qz_m = inference_outputs["qz_m"]
-        qz_v = inference_outputs["qz_v"]
->>>>>>> e20c69be
+        qz = inference_outputs["qz"]
         px_rate = generative_outputs["px_rate"]
         px_r = generative_outputs["px_r"]
 
