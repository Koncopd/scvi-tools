from typing import Dict, Optional, Tuple, Union

import numpy as np
import torch
import torch.nn.functional as F
from scipy.special import logit
from torch.distributions import Beta, Gamma, Normal
from torch.distributions import kl_divergence as kl

from scvi import _CONSTANTS
from scvi.distributions import NegativeBinomial, ZeroInflatedNegativeBinomial
from scvi.module.base import LossRecorder, auto_move_data
from scvi.nn import one_hot

from ._vae import VAE

torch.backends.cudnn.benchmark = True


class AutoZIVAE(VAE):
    """
    Implementation of the AutoZI model [Clivio19]_.

    Parameters
    ----------
    n_input
        Number of input genes
    alpha_prior
        Float denoting the alpha parameter of the prior Beta distribution of
        the zero-inflation Bernoulli parameter. Should be between 0 and 1, not included.
        When set to ``None'', will be set to 1 - beta_prior if beta_prior is not ``None'',
        otherwise the prior Beta distribution will be learned on an Empirical Bayes fashion.
    beta_prior
        Float denoting the beta parameter of the prior Beta distribution of
        the zero-inflation Bernoulli parameter. Should be between 0 and 1, not included.
        When set to ``None'', will be set to 1 - alpha_prior if alpha_prior is not ``None'',
        otherwise the prior Beta distribution will be learned on an Empirical Bayes fashion.
    minimal_dropout
        Float denoting the lower bound of the cell-gene ZI rate in the ZINB component.
        Must be non-negative. Can be set to 0 but not recommended as this may make
        the mixture problem ill-defined.
    zero_inflation: One of the following

        * ``'gene'`` - zero-inflation Bernoulli parameter of AutoZI is constant per gene across cells
        * ``'gene-batch'`` - zero-inflation Bernoulli parameter can differ between different batches
        * ``'gene-label'`` - zero-inflation Bernoulli parameter can differ between different labels
        * ``'gene-cell'`` - zero-inflation Bernoulli parameter can differ for every gene in every cell


    See VAE docstring (scvi/models/vae.py) for more parameters. ``reconstruction_loss`` should not be specified.

    Examples
    --------
    >>> gene_dataset = CortexDataset()
    >>> autozivae = AutoZIVAE(gene_dataset.nb_genes, alpha_prior=0.5, beta_prior=0.5, minimal_dropout=0.01)

    """

    def __init__(
        self,
        n_input: int,
        alpha_prior: Optional[float] = 0.5,
        beta_prior: Optional[float] = 0.5,
        minimal_dropout: float = 0.01,
        zero_inflation: str = "gene",
        **kwargs,
    ) -> None:
        if "reconstruction_loss" in kwargs:
            raise ValueError(
                "No reconstruction loss must be specified for AutoZI : it is 'autozinb'."
            )

        super().__init__(n_input, **kwargs)
        self.zero_inflation = zero_inflation
        self.reconstruction_loss = "autozinb"
        self.minimal_dropout = minimal_dropout

        # Parameters of prior Bernoulli Beta distribution : alpha + beta = 1 if only one is specified
        if beta_prior is None and alpha_prior is not None:
            beta_prior = 1.0 - alpha_prior
        if alpha_prior is None and beta_prior is not None:
            alpha_prior = 1.0 - beta_prior

        # Create parameters for Bernoulli Beta prior and posterior distributions
        # Each parameter, whose values are in (0,1), is encoded as its logit, in the set of real numbers

        if self.zero_inflation == "gene":
            self.alpha_posterior_logit = torch.nn.Parameter(torch.randn(n_input))
            self.beta_posterior_logit = torch.nn.Parameter(torch.randn(n_input))
            if alpha_prior is None:
                self.alpha_prior_logit = torch.nn.Parameter(torch.randn(1))
            else:
                self.register_buffer(
                    "alpha_prior_logit", torch.tensor([logit(alpha_prior)])
                )
            if beta_prior is None:
                self.beta_prior_logit = torch.nn.Parameter(torch.randn(1))
            else:
                self.register_buffer(
                    "beta_prior_logit", torch.tensor([logit(alpha_prior)])
                )

        elif self.zero_inflation == "gene-batch":
            self.alpha_posterior_logit = torch.nn.Parameter(
                torch.randn(n_input, self.n_batch)
            )
            self.beta_posterior_logit = torch.nn.Parameter(
                torch.randn(n_input, self.n_batch)
            )
            if alpha_prior is None:
                self.alpha_prior_logit = torch.nn.parameter(
                    torch.randn(1, self.n_batch)
                )
            else:
                self.register_buffer(
                    "alpha_prior_logit", torch.tensor([logit(alpha_prior)])
                )
            if beta_prior is None:
                self.beta_prior_logit = torch.nn.parameter(torch.randn(1, self.n_batch))
            else:
                self.register_buffer(
                    "beta_prior_logit", torch.tensor([logit(beta_prior)])
                )

        elif self.zero_inflation == "gene-label":
            self.alpha_posterior_logit = torch.nn.Parameter(
                torch.randn(n_input, self.n_labels)
            )
            self.beta_posterior_logit = torch.nn.Parameter(
                torch.randn(n_input, self.n_labels)
            )
            if alpha_prior is None:
                self.alpha_prior_logit = torch.nn.parameter(
                    torch.randn(1, self.n_labels)
                )
            else:
                self.register_buffer(
                    "alpha_prior_logit", torch.tensor([logit(alpha_prior)])
                )
            if beta_prior is None:
                self.beta_prior_logit = torch.nn.parameter(
                    torch.randn(1, self.n_labels)
                )
            else:
                self.register_buffer(
                    "beta_prior_logit", torch.tensor([logit(beta_prior)])
                )

        else:  # gene-cell
            raise Exception("Gene-cell not implemented yet for AutoZI")

    def get_alphas_betas(
        self, as_numpy: bool = True
    ) -> Dict[str, Union[torch.Tensor, np.ndarray]]:
        # Return parameters of Bernoulli Beta distributions in a dictionary
        outputs = {}
        outputs["alpha_posterior"] = torch.sigmoid(self.alpha_posterior_logit)
        outputs["beta_posterior"] = torch.sigmoid(self.beta_posterior_logit)
        outputs["alpha_prior"] = torch.sigmoid(self.alpha_prior_logit)
        outputs["beta_prior"] = torch.sigmoid(self.beta_prior_logit)

        if as_numpy:
            for key, value in outputs.items():
                outputs[key] = (
                    value.detach().cpu().numpy()
                    if value.requires_grad
                    else value.cpu().numpy()
                )

        return outputs

    def sample_from_beta_distribution(
        self,
        alpha: torch.Tensor,
        beta: torch.Tensor,
        eps_gamma: float = 1e-30,
        eps_sample: float = 1e-7,
    ) -> torch.Tensor:
        # Sample from a Beta distribution using the reparameterization trick.
        # Problem : it is not implemented in CUDA yet
        # Workaround : sample X and Y from Gamma(alpha,1) and Gamma(beta,1), the Beta sample is X/(X+Y)
        # Warning : use logs and perform logsumexp to avoid numerical issues

        # Sample from Gamma
        sample_x_log = torch.log(Gamma(alpha, 1).rsample() + eps_gamma)
        sample_y_log = torch.log(Gamma(beta, 1).rsample() + eps_gamma)

        # Sum using logsumexp (note : eps_gamma is used to prevent numerical issues with perfect
        # 0 and 1 final Beta samples
        sample_xy_log_max = torch.max(sample_x_log, sample_y_log)
        sample_xplusy_log = sample_xy_log_max + torch.log(
            torch.exp(sample_x_log - sample_xy_log_max)
            + torch.exp(sample_y_log - sample_xy_log_max)
        )
        sample_log = sample_x_log - sample_xplusy_log
        sample = eps_sample + (1 - 2 * eps_sample) * torch.exp(sample_log)

        return sample

    def reshape_bernoulli(
        self,
        bernoulli_params: torch.Tensor,
        batch_index: Optional[torch.Tensor] = None,
        y: Optional[torch.Tensor] = None,
    ) -> torch.Tensor:
        if self.zero_inflation == "gene-label":
            one_hot_label = one_hot(y, self.n_labels)
            # If we sampled several random Bernoulli parameters
            if len(bernoulli_params.shape) == 2:
                bernoulli_params = F.linear(one_hot_label, bernoulli_params)
            else:
                bernoulli_params_res = []
                for sample in range(bernoulli_params.shape[0]):
                    bernoulli_params_res.append(
                        F.linear(one_hot_label, bernoulli_params[sample])
                    )
                bernoulli_params = torch.stack(bernoulli_params_res)
        elif self.zero_inflation == "gene-batch":
            one_hot_batch = one_hot(batch_index, self.n_batch)
            if len(bernoulli_params.shape) == 2:
                bernoulli_params = F.linear(one_hot_batch, bernoulli_params)
            # If we sampled several random Bernoulli parameters
            else:
                bernoulli_params_res = []
                for sample in range(bernoulli_params.shape[0]):
                    bernoulli_params_res.append(
                        F.linear(one_hot_batch, bernoulli_params[sample])
                    )
                bernoulli_params = torch.stack(bernoulli_params_res)

        return bernoulli_params

    def sample_bernoulli_params(
        self,
        batch_index: Optional[torch.Tensor] = None,
        y: Optional[torch.Tensor] = None,
        n_samples: int = 1,
    ) -> torch.Tensor:

        outputs = self.get_alphas_betas(as_numpy=False)
        alpha_posterior = outputs["alpha_posterior"]
        beta_posterior = outputs["beta_posterior"]

        if n_samples > 1:
            alpha_posterior = (
                alpha_posterior.unsqueeze(0).expand(
                    (n_samples, alpha_posterior.size(0))
                )
                if self.zero_inflation == "gene"
                else alpha_posterior.unsqueeze(0).expand(
                    (n_samples, alpha_posterior.size(0), alpha_posterior.size(1))
                )
            )
            beta_posterior = (
                beta_posterior.unsqueeze(0).expand((n_samples, beta_posterior.size(0)))
                if self.zero_inflation == "gene"
                else beta_posterior.unsqueeze(0).expand(
                    (n_samples, beta_posterior.size(0), beta_posterior.size(1))
                )
            )

        bernoulli_params = self.sample_from_beta_distribution(
            alpha_posterior, beta_posterior
        )
        bernoulli_params = self.reshape_bernoulli(bernoulli_params, batch_index, y)

        return bernoulli_params

    def rescale_dropout(
        self, px_dropout: torch.Tensor, eps_log: float = 1e-8
    ) -> torch.Tensor:
        if self.minimal_dropout > 0.0:
            dropout_prob_rescaled = self.minimal_dropout + (
                1.0 - self.minimal_dropout
            ) * torch.sigmoid(px_dropout)
            px_dropout_rescaled = torch.log(
                dropout_prob_rescaled / (1.0 - dropout_prob_rescaled + eps_log)
            )
        else:
            px_dropout_rescaled = px_dropout
        return px_dropout_rescaled

    def generative(
        self,
        z,
        library,
        batch_index: Optional[torch.Tensor] = None,
        y: Optional[torch.Tensor] = None,
        cont_covs=None,
        cat_covs=None,
        n_samples: int = 1,
        eps_log: float = 1e-8,
    ) -> Dict[str, torch.Tensor]:
        outputs = super().generative(
            z=z,
            library=library,
            batch_index=batch_index,
            cont_covs=cont_covs,
            cat_covs=cat_covs,
            y=y,
        )
        # Rescale dropout
        outputs["px_dropout"] = self.rescale_dropout(
            outputs["px_dropout"], eps_log=eps_log
        )

        # Bernoulli parameters
        outputs["bernoulli_params"] = self.sample_bernoulli_params(
            batch_index, y, n_samples=n_samples
        )
        return outputs

    def compute_global_kl_divergence(self) -> torch.Tensor:
        outputs = self.get_alphas_betas(as_numpy=False)
        alpha_posterior = outputs["alpha_posterior"]
        beta_posterior = outputs["beta_posterior"]
        alpha_prior = outputs["alpha_prior"]
        beta_prior = outputs["beta_prior"]

        return kl(
            Beta(alpha_posterior, beta_posterior), Beta(alpha_prior, beta_prior)
        ).sum()

    def get_reconstruction_loss(
        self,
        x: torch.Tensor,
        px_rate: torch.Tensor,
        px_r: torch.Tensor,
        px_dropout: torch.Tensor,
        bernoulli_params: torch.Tensor,
        eps_log: float = 1e-8,
        **kwargs,
    ) -> torch.Tensor:

        # LLs for NB and ZINB
        ll_zinb = torch.log(
            1.0 - bernoulli_params + eps_log
        ) + ZeroInflatedNegativeBinomial(
            mu=px_rate, theta=px_r, zi_logits=px_dropout
        ).log_prob(
            x
        )
        ll_nb = torch.log(bernoulli_params + eps_log) + NegativeBinomial(
            mu=px_rate, theta=px_r
        ).log_prob(x)

        # Reconstruction loss using a logsumexp-type computation
        ll_max = torch.max(ll_zinb, ll_nb)
        ll_tot = ll_max + torch.log(
            torch.exp(ll_nb - ll_max) + torch.exp(ll_zinb - ll_max)
        )
        reconst_loss = -ll_tot.sum(dim=-1)

        return reconst_loss

    @auto_move_data
    def loss(
        self,
        tensors,
        inference_outputs,
        generative_outputs,
        kl_weight: int = 1.0,
        n_obs: int = 1.0,
    ) -> Tuple[torch.Tensor, torch.Tensor, torch.Tensor]:
        # Parameters for z latent distribution
<<<<<<< HEAD
        qz = inference_outputs["qz"]
        ql = inference_outputs["ql"]
=======
        qz_m = inference_outputs["qz_m"]
        qz_v = inference_outputs["qz_v"]
>>>>>>> 3ce55149
        px_rate = generative_outputs["px_rate"]
        px_r = generative_outputs["px_r"]
        px_dropout = generative_outputs["px_dropout"]
        bernoulli_params = generative_outputs["bernoulli_params"]
        x = tensors[_CONSTANTS.X_KEY]
        batch_index = tensors[_CONSTANTS.BATCH_KEY]

        # KL divergences wrt z_n,l_n
        mean = torch.zeros_like(qz.loc)
        scale = torch.ones_like(qz.scale)

<<<<<<< HEAD
        kl_divergence_z = kl(qz, Normal(mean, scale)).sum(dim=1)
        kl_divergence_l = kl(
            ql,
            Normal(local_l_mean, torch.sqrt(local_l_var)),
        ).sum(dim=1)
=======
        kl_divergence_z = kl(Normal(qz_m, torch.sqrt(qz_v)), Normal(mean, scale)).sum(
            dim=1
        )
        if not self.use_observed_lib_size:
            ql_m = inference_outputs["ql_m"]
            ql_v = inference_outputs["ql_v"]
            (
                local_library_log_means,
                local_library_log_vars,
            ) = self._compute_local_library_params(batch_index)

            kl_divergence_l = kl(
                Normal(ql_m, torch.sqrt(ql_v)),
                Normal(local_library_log_means, torch.sqrt(local_library_log_vars)),
            ).sum(dim=1)
        else:
            kl_divergence_l = 0.0
>>>>>>> 3ce55149

        # KL divergence wrt Bernoulli parameters
        kl_divergence_bernoulli = self.compute_global_kl_divergence()

        # Reconstruction loss
        reconst_loss = self.get_reconstruction_loss(
            x, px_rate, px_r, px_dropout, bernoulli_params
        )

        kl_global = kl_divergence_bernoulli
        kl_local_for_warmup = kl_divergence_z
        kl_local_no_warmup = kl_divergence_l

        weighted_kl_local = kl_weight * kl_local_for_warmup + kl_local_no_warmup
        loss = n_obs * torch.mean(reconst_loss + weighted_kl_local) + kl_global
        kl_local = dict(
            kl_divergence_l=kl_divergence_l, kl_divergence_z=kl_divergence_z
        )
        return LossRecorder(loss, reconst_loss, kl_local, kl_global)<|MERGE_RESOLUTION|>--- conflicted
+++ resolved
@@ -363,13 +363,8 @@
         n_obs: int = 1.0,
     ) -> Tuple[torch.Tensor, torch.Tensor, torch.Tensor]:
         # Parameters for z latent distribution
-<<<<<<< HEAD
         qz = inference_outputs["qz"]
         ql = inference_outputs["ql"]
-=======
-        qz_m = inference_outputs["qz_m"]
-        qz_v = inference_outputs["qz_v"]
->>>>>>> 3ce55149
         px_rate = generative_outputs["px_rate"]
         px_r = generative_outputs["px_r"]
         px_dropout = generative_outputs["px_dropout"]
@@ -381,31 +376,19 @@
         mean = torch.zeros_like(qz.loc)
         scale = torch.ones_like(qz.scale)
 
-<<<<<<< HEAD
         kl_divergence_z = kl(qz, Normal(mean, scale)).sum(dim=1)
-        kl_divergence_l = kl(
-            ql,
-            Normal(local_l_mean, torch.sqrt(local_l_var)),
-        ).sum(dim=1)
-=======
-        kl_divergence_z = kl(Normal(qz_m, torch.sqrt(qz_v)), Normal(mean, scale)).sum(
-            dim=1
-        )
         if not self.use_observed_lib_size:
-            ql_m = inference_outputs["ql_m"]
-            ql_v = inference_outputs["ql_v"]
             (
                 local_library_log_means,
                 local_library_log_vars,
             ) = self._compute_local_library_params(batch_index)
 
             kl_divergence_l = kl(
-                Normal(ql_m, torch.sqrt(ql_v)),
+                ql,
                 Normal(local_library_log_means, torch.sqrt(local_library_log_vars)),
             ).sum(dim=1)
         else:
             kl_divergence_l = 0.0
->>>>>>> 3ce55149
 
         # KL divergence wrt Bernoulli parameters
         kl_divergence_bernoulli = self.compute_global_kl_divergence()
